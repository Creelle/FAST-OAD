"""This module gathers key FAST-OAD classes and functions for convenient import."""
#  This file is part of FAST-OAD : A framework for rapid Overall Aircraft Design
#  Copyright (C) 2022 ONERA & ISAE-SUPAERO
#  FAST is free software: you can redistribute it and/or modify
#  it under the terms of the GNU General Public License as published by
#  the Free Software Foundation, either version 3 of the License, or
#  (at your option) any later version.
#  This program is distributed in the hope that it will be useful,
#  but WITHOUT ANY WARRANTY; without even the implied warranty of
#  MERCHANTABILITY or FITNESS FOR A PARTICULAR PURPOSE.  See the
#  GNU General Public License for more details.
#  You should have received a copy of the GNU General Public License
#  along with this program.  If not, see <https://www.gnu.org/licenses/>.

# pylint: disable=unused-import
# flake8: noqa


from fastoad.cmd.api import (
    get_plugin_information,
    generate_notebooks,
    evaluate_problem,
    generate_configuration_file,
    generate_inputs,
    list_modules,
    list_variables,
    optimization_viewer,
    optimize_problem,
    variable_viewer,
    write_n2,
    write_xdsm,
)

from fastoad.io.configuration import FASTOADProblemConfigurator
from fastoad.openmdao.problem import FASTOADProblem

from fastoad.io import DataFile
from fastoad.openmdao.variables import Variable, VariableList

from fastoad.model_base import Atmosphere, AtmosphereSI, FlightPoint

from fastoad.module_management.service_registry import (
    RegisterOpenMDAOSystem,
    RegisterPropulsion,
    RegisterSpecializedService,
    RegisterSubmodel,
)
from fastoad.model_base.propulsion import IOMPropulsionWrapper
from fastoad.openmdao.validity_checker import ValidityDomainChecker

from fastoad.gui.mission_viewer import MissionViewer
from fastoad.gui.optimization_viewer import OptimizationViewer
from fastoad.gui.variable_viewer import VariableViewer

from fastoad.gui.analysis_and_plots import (
    aircraft_geometry_plot,
    drag_polar_plot,
    mass_breakdown_bar_plot,
    mass_breakdown_sun_plot,
    wing_geometry_plot,
    flaps_and_slats_plot,
    wing_drawing_plot,
    full_aircraft_drawing_plot,
<<<<<<< HEAD
    speed_altitude_diagram_drawing_plot,
    ceiling_mass_diagram_drawing_plot,
    available_power_diagram_drawing_plot,
=======
    payload_range_simple,
    payload_range_full,
    payload_range_grid_plot,
    payload_range_loop_computation,
    drag_distribution_plot,
>>>>>>> ef8f5ee5
)<|MERGE_RESOLUTION|>--- conflicted
+++ resolved
@@ -61,15 +61,13 @@
     flaps_and_slats_plot,
     wing_drawing_plot,
     full_aircraft_drawing_plot,
-<<<<<<< HEAD
+    speed_altitude_diagram
     speed_altitude_diagram_drawing_plot,
     ceiling_mass_diagram_drawing_plot,
     available_power_diagram_drawing_plot,
-=======
     payload_range_simple,
     payload_range_full,
     payload_range_grid_plot,
     payload_range_loop_computation,
     drag_distribution_plot,
->>>>>>> ef8f5ee5
 )