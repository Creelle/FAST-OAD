"""
Test module for Overall Aircraft Design process
"""
#  This file is part of FAST-OAD : A framework for rapid Overall Aircraft Design
#  Copyright (C) 2021 ONERA & ISAE-SUPAERO
#  FAST is free software: you can redistribute it and/or modify
#  it under the terms of the GNU General Public License as published by
#  the Free Software Foundation, either version 3 of the License, or
#  (at your option) any later version.
#  This program is distributed in the hope that it will be useful,
#  but WITHOUT ANY WARRANTY; without even the implied warranty of
#  MERCHANTABILITY or FITNESS FOR A PARTICULAR PURPOSE.  See the
#  GNU General Public License for more details.
#  You should have received a copy of the GNU General Public License
#  along with this program.  If not, see <https://www.gnu.org/licenses/>.

import os
import os.path as pth
import shutil
from platform import system
from shutil import rmtree

import numpy as np
import openmdao.api as om
import pandas as pd
import pytest
from numpy.testing import assert_allclose

from fastoad import api
from fastoad.io import VariableIO
from fastoad.io.configuration.configuration import FASTOADProblemConfigurator
from fastoad.openmdao.utils import get_problem_after_setup
from tests import root_folder_path
from tests.xfoil_exe.get_xfoil import get_xfoil_path

DATA_FOLDER_PATH = pth.join(pth.dirname(__file__), "data")
RESULTS_FOLDER_PATH = pth.join(pth.dirname(__file__), "results")

xfoil_path = None if system() == "Windows" else get_xfoil_path()


@pytest.fixture(scope="module")
def cleanup():
    rmtree(RESULTS_FOLDER_PATH, ignore_errors=True)


def test_oad_process(cleanup):
    """
    Test for the overall aircraft design process.
    """

    problem = FASTOADProblemConfigurator(
        pth.join(DATA_FOLDER_PATH, "oad_process.toml")
    ).get_problem()

    ref_inputs = pth.join(DATA_FOLDER_PATH, "CeRAS01_legacy.xml")
    get_problem_after_setup(problem).write_needed_inputs(ref_inputs)
    problem.read_inputs()
    problem.setup()
    problem.run_model()
    problem.write_outputs()

    if not pth.exists(RESULTS_FOLDER_PATH):
        os.mkdir(RESULTS_FOLDER_PATH)
    om.view_connections(
        problem, outfile=pth.join(RESULTS_FOLDER_PATH, "connections.html"), show_browser=False
    )
    om.n2(problem, outfile=pth.join(RESULTS_FOLDER_PATH, "n2.html"), show_browser=False)

    # Check that weight-performances loop correctly converged
    assert_allclose(
        problem["data:weight:aircraft:OWE"],
        problem["data:weight:airframe:mass"]
        + problem["data:weight:propulsion:mass"]
        + problem["data:weight:systems:mass"]
        + problem["data:weight:furniture:mass"]
        + problem["data:weight:crew:mass"],
        atol=1,
    )
    assert_allclose(
        problem["data:weight:aircraft:MZFW"],
        problem["data:weight:aircraft:OWE"] + problem["data:weight:aircraft:max_payload"],
        atol=1,
    )
    assert_allclose(
        problem["data:weight:aircraft:MTOW"],
        problem["data:weight:aircraft:OWE"]
        + problem["data:weight:aircraft:payload"]
        + problem["data:mission:sizing:needed_block_fuel"],
        atol=1,
    )


def test_non_regression_breguet(cleanup):
    run_non_regression_test(
        "oad_process_breguet.toml",
        "CeRAS01_legacy_breguet_result.xml",
        "non_regression_breguet",
        use_xfoil=True,
    )


def test_non_regression_mission_only(cleanup):
    run_non_regression_test(
        "oad_process_mission_only.toml",
        "CeRAS01_legacy_mission_result.xml",
        "non_regression_mission_only",
        use_xfoil=False,
        vars_to_check=["data:mission:sizing:needed_block_fuel"],
        tolerance=1.0e-2,
        check_weight_perfo_loop=False,
    )


def test_non_regression_mission(cleanup):
    run_non_regression_test(
        "oad_process_mission.toml",
        "CeRAS01_legacy_mission_result.xml",
        "non_regression_mission",
        use_xfoil=False,
        vars_to_check=["data:weight:aircraft:MTOW", "data:mission:sizing:fuel"],
        tolerance=1.0e-2,
    )


def run_non_regression_test(
    conf_file,
    legacy_result_file,
    result_dir,
    use_xfoil=False,
    vars_to_check=None,
    tolerance=5.0e-3,
    check_weight_perfo_loop=True,
):
    results_folder_path = pth.join(RESULTS_FOLDER_PATH, result_dir)
    configuration_file_path = pth.join(results_folder_path, conf_file)

    # Copy of configuration file and generation of problem instance ------------------
    api.generate_configuration_file(configuration_file_path)  # just ensure folders are created...
    shutil.copy(pth.join(DATA_FOLDER_PATH, conf_file), configuration_file_path)
    problem = FASTOADProblemConfigurator(configuration_file_path).get_problem()

    # Next trick is needed for overloading option setting from TOML file
    if use_xfoil and (system() == "Windows" or xfoil_path):
        problem.model.aerodynamics_landing._OPTIONS["use_xfoil"] = True
        if system() != "Windows":
            problem.model.aerodynamics_landing._OPTIONS["xfoil_exe_path"] = xfoil_path
        # BTW we narrow computed alpha range for sake of CPU time
        problem.model.aerodynamics_landing._OPTIONS["xfoil_alpha_min"] = 16.0
        problem.model.aerodynamics_landing._OPTIONS["xfoil_alpha_max"] = 22.0

    # Generation and reading of inputs ----------------------------------------
    ref_inputs = pth.join(DATA_FOLDER_PATH, legacy_result_file)
    get_problem_after_setup(problem).write_needed_inputs(ref_inputs)
    problem.read_inputs()
    problem.setup()

    # Run model ---------------------------------------------------------------
    problem.run_model()
    problem.write_outputs()

    om.view_connections(
        problem, outfile=pth.join(results_folder_path, "connections.html"), show_browser=False
    )

    if check_weight_perfo_loop:
        # Check that weight-performances loop correctly converged
        assert_allclose(
            problem["data:weight:aircraft:OWE"],
            problem["data:weight:airframe:mass"]
            + problem["data:weight:propulsion:mass"]
            + problem["data:weight:systems:mass"]
            + problem["data:weight:furniture:mass"]
            + problem["data:weight:crew:mass"],
            atol=1,
        )
        assert_allclose(
            problem["data:weight:aircraft:MZFW"],
            problem["data:weight:aircraft:OWE"] + problem["data:weight:aircraft:max_payload"],
            atol=1,
        )
        assert_allclose(
            problem["data:weight:aircraft:MTOW"],
            problem["data:weight:aircraft:OWE"]
            + problem["data:weight:aircraft:payload"]
            + problem["data:mission:sizing:needed_block_fuel"],
            atol=1,
        )

    ref_var_list = VariableIO(pth.join(DATA_FOLDER_PATH, legacy_result_file),).read()

    row_list = []
    for ref_var in ref_var_list:
        try:
            value = problem.get_val(ref_var.name, units=ref_var.units)[0]
        except KeyError:
            continue
        row_list.append(
            {
                "name": ref_var.name,
                "units": ref_var.units,
                "ref_value": ref_var.value[0],
                "value": value,
            }
        )

    df = pd.DataFrame(row_list)
    df["rel_delta"] = (df.value - df.ref_value) / df.ref_value
    df["rel_delta"][(df.ref_value == 0) & (abs(df.value) <= 1e-10)] = 0.0
    df["abs_rel_delta"] = np.abs(df.rel_delta)

    pd.set_option("display.max_rows", None)
    pd.set_option("display.max_columns", None)
    pd.set_option("display.width", 1000)
    pd.set_option("display.max_colwidth", 120)

    if vars_to_check is not None:
        for name in vars_to_check:
            row = df.loc[df.name == name]
            assert_allclose(row.ref_value, row.value, rtol=tolerance)
            # assert np.all(df.abs_rel_delta.loc[df.name == name] < tolerance)
    else:
        assert np.all(df.abs_rel_delta < tolerance)


def test_api_eval(cleanup):
    results_folder_path = pth.join(RESULTS_FOLDER_PATH, "api_eval")
    configuration_file_path = pth.join(results_folder_path, "oad_process.toml")

    # Generation of configuration file ----------------------------------------
    api.generate_configuration_file(configuration_file_path, True)

    # Generation of inputs ----------------------------------------------------
    # We get the same inputs as in tutorial notebook
    source_xml = pth.join(
        root_folder_path, "src", "fastoad", "notebooks", "tutorial", "data", "CeRAS01_baseline.xml"
    )
    api.generate_inputs(configuration_file_path, source_xml, overwrite=True)

    # Run model ---------------------------------------------------------------
    problem = api.evaluate_problem(configuration_file_path, True)

    # Check that weight-performances loop correctly converged
    assert_allclose(
        problem["data:weight:aircraft:OWE"],
        problem["data:weight:airframe:mass"]
        + problem["data:weight:propulsion:mass"]
        + problem["data:weight:systems:mass"]
        + problem["data:weight:furniture:mass"]
        + problem["data:weight:crew:mass"],
        atol=1,
    )
    assert_allclose(
        problem["data:weight:aircraft:MZFW"],
        problem["data:weight:aircraft:OWE"] + problem["data:weight:aircraft:max_payload"],
        atol=1,
    )
    assert_allclose(
        problem["data:weight:aircraft:MTOW"],
        problem["data:weight:aircraft:OWE"]
        + problem["data:weight:aircraft:payload"]
        + problem["data:mission:sizing:needed_block_fuel"],
        atol=1,
    )

<<<<<<< HEAD
    assert_allclose(problem["data:handling_qualities:static_margin"], 0.050, atol=1e-3)
    assert_allclose(problem["data:geometry:wing:MAC:at25percent:x"], 17.07, atol=1e-2)
    assert_allclose(problem["data:weight:aircraft:MTOW"], 76393, atol=1)
    assert_allclose(problem["data:geometry:wing:area"], 129.56, atol=1e-2)
    assert_allclose(problem["data:geometry:vertical_tail:area"], 28.0, atol=1e-1)
    assert_allclose(problem["data:geometry:horizontal_tail:area"], 36.4, atol=1e-1)
    assert_allclose(problem["data:mission:sizing:fuel"], 20338, atol=1)
=======
    assert_allclose(problem["data:handling_qualities:static_margin"], -0.071146, atol=1e-3)
    assert_allclose(problem["data:geometry:wing:MAC:at25percent:x"], 16.0, atol=1e-2)
    assert_allclose(problem["data:weight:aircraft:MTOW"], 76796, atol=1)
    assert_allclose(problem["data:geometry:wing:area"], 131.26, atol=1e-2)
    assert_allclose(problem["data:geometry:vertical_tail:area"], 27.49, atol=1e-2)
    assert_allclose(problem["data:geometry:horizontal_tail:area"], 33.99, atol=1e-2)
    assert_allclose(problem["data:mission:sizing:needed_block_fuel"], 20708, atol=1)


def test_api_optim(cleanup):
    results_folder_path = pth.join(RESULTS_FOLDER_PATH, "api_optim")
    configuration_file_path = pth.join(results_folder_path, "oad_process.toml")

    # Generation of configuration file ----------------------------------------
    api.generate_configuration_file(configuration_file_path, True)

    # Generation of inputs ----------------------------------------------------
    # We get the same inputs as in tutorial notebook
    source_xml = pth.join(
        root_folder_path, "src", "fastoad", "notebooks", "tutorial", "data", "CeRAS01_baseline.xml"
    )
    api.generate_inputs(configuration_file_path, source_xml, overwrite=True)
>>>>>>> e180f559

    # Run optim ---------------------------------------------------------------
    problem = api.optimize_problem(configuration_file_path, True)
    assert not problem.optim_failed

    # Check that weight-performances loop correctly converged
    assert_allclose(
        problem["data:weight:aircraft:OWE"],
        problem["data:weight:airframe:mass"]
        + problem["data:weight:propulsion:mass"]
        + problem["data:weight:systems:mass"]
        + problem["data:weight:furniture:mass"]
        + problem["data:weight:crew:mass"],
        atol=1,
    )
    assert_allclose(
        problem["data:weight:aircraft:MZFW"],
        problem["data:weight:aircraft:OWE"] + problem["data:weight:aircraft:max_payload"],
        atol=1,
    )
    assert_allclose(
        problem["data:weight:aircraft:MTOW"],
        problem["data:weight:aircraft:OWE"]
        + problem["data:weight:aircraft:payload"]
        + problem["data:mission:sizing:needed_block_fuel"],
        atol=1,
    )

    # Design Variable
<<<<<<< HEAD
    assert_allclose(problem["data:geometry:wing:aspect_ratio"], 14.24, atol=1e-2)

    # Constraint
    assert_allclose(problem["data:geometry:wing:span"], 44.9, atol=1e-1)

    # Objective
    assert_allclose(problem["data:mission:sizing:fuel"], 19862, atol=50)
=======
    assert_allclose(problem["data:geometry:wing:MAC:at25percent:x"], 17.076, atol=1e-3)

    # Constraint
    assert_allclose(problem["data:handling_qualities:static_margin"], 0.05, rtol=1e-5)

    # Objective
    assert_allclose(problem["data:mission:sizing:needed_block_fuel"], 20837, atol=1)
>>>>>>> e180f559
<|MERGE_RESOLUTION|>--- conflicted
+++ resolved
@@ -263,7 +263,6 @@
         atol=1,
     )
 
-<<<<<<< HEAD
     assert_allclose(problem["data:handling_qualities:static_margin"], 0.050, atol=1e-3)
     assert_allclose(problem["data:geometry:wing:MAC:at25percent:x"], 17.07, atol=1e-2)
     assert_allclose(problem["data:weight:aircraft:MTOW"], 76393, atol=1)
@@ -271,30 +270,6 @@
     assert_allclose(problem["data:geometry:vertical_tail:area"], 28.0, atol=1e-1)
     assert_allclose(problem["data:geometry:horizontal_tail:area"], 36.4, atol=1e-1)
     assert_allclose(problem["data:mission:sizing:fuel"], 20338, atol=1)
-=======
-    assert_allclose(problem["data:handling_qualities:static_margin"], -0.071146, atol=1e-3)
-    assert_allclose(problem["data:geometry:wing:MAC:at25percent:x"], 16.0, atol=1e-2)
-    assert_allclose(problem["data:weight:aircraft:MTOW"], 76796, atol=1)
-    assert_allclose(problem["data:geometry:wing:area"], 131.26, atol=1e-2)
-    assert_allclose(problem["data:geometry:vertical_tail:area"], 27.49, atol=1e-2)
-    assert_allclose(problem["data:geometry:horizontal_tail:area"], 33.99, atol=1e-2)
-    assert_allclose(problem["data:mission:sizing:needed_block_fuel"], 20708, atol=1)
-
-
-def test_api_optim(cleanup):
-    results_folder_path = pth.join(RESULTS_FOLDER_PATH, "api_optim")
-    configuration_file_path = pth.join(results_folder_path, "oad_process.toml")
-
-    # Generation of configuration file ----------------------------------------
-    api.generate_configuration_file(configuration_file_path, True)
-
-    # Generation of inputs ----------------------------------------------------
-    # We get the same inputs as in tutorial notebook
-    source_xml = pth.join(
-        root_folder_path, "src", "fastoad", "notebooks", "tutorial", "data", "CeRAS01_baseline.xml"
-    )
-    api.generate_inputs(configuration_file_path, source_xml, overwrite=True)
->>>>>>> e180f559
 
     # Run optim ---------------------------------------------------------------
     problem = api.optimize_problem(configuration_file_path, True)
@@ -324,20 +299,10 @@
     )
 
     # Design Variable
-<<<<<<< HEAD
     assert_allclose(problem["data:geometry:wing:aspect_ratio"], 14.24, atol=1e-2)
 
     # Constraint
     assert_allclose(problem["data:geometry:wing:span"], 44.9, atol=1e-1)
 
     # Objective
-    assert_allclose(problem["data:mission:sizing:fuel"], 19862, atol=50)
-=======
-    assert_allclose(problem["data:geometry:wing:MAC:at25percent:x"], 17.076, atol=1e-3)
-
-    # Constraint
-    assert_allclose(problem["data:handling_qualities:static_margin"], 0.05, rtol=1e-5)
-
-    # Objective
-    assert_allclose(problem["data:mission:sizing:needed_block_fuel"], 20837, atol=1)
->>>>>>> e180f559
+    assert_allclose(problem["data:mission:sizing:fuel"], 19862, atol=50)